import datetime
import timeit
from pathlib import Path

import click
import django


# set up django. must be done before loading models. NB: requires DJANGO_SETTINGS_MODULE to be set
django.setup()

from forecast_app.models import Project, TimeZero, ForecastModel
from utils.make_cdc_flu_contests_project import make_cdc_targets, get_or_create_super_po_mo_users, CDC_CONFIG_DICT


#
# ---- application----
#

MINIMAL_PROJECT_NAMES = ['public project', 'private project']


@click.command()
def make_minimal_projects_app():
    """
    App to populate the Heroku database with fairly minimal data for simple browsing - one Project, two ForecastModels,
    one with one Forecast and the other with no Forecasts. NB: requires DJANGO_SETTINGS_MODULE to be set. Final
    projects:

    public_project (2016-2017_submission_template.csv)
        targets: target1
        time_zeros: time_zero1, time_zero2
        models:
            forecast_model1
                time_zero1: forecast1 (EW1-KoTsarima-2017-01-17.csv)
                time_zero2: not set
            forecast_model2
                time_zero1: not set
                time_zero2: not set

    private_project


    cd ~/IdeaProjects/forecast-repository/
    export PYTHONPATH=.
    pipenv shell
    python3 utils/fix_owners_app.py

    """
    click.echo("* started creating temp projects")

    for project_name in MINIMAL_PROJECT_NAMES:
        found_project = Project.objects.filter(name=project_name).first()
        if found_project:
            click.echo("* deleting previous project: {}".format(found_project))
            found_project.delete()

    po_user, _, mo_user, _ = get_or_create_super_po_mo_users(create_super=False)

    click.echo("* creating Projects")
    public_project = Project.objects.create(name=MINIMAL_PROJECT_NAMES[0], is_public=True, config_dict=CDC_CONFIG_DICT)
    public_project.owner = po_user
    public_project.model_owners.add(mo_user)
    public_project.save()

    # create a TimeZero so that this truth file can be loaded:
    # public_project.load_truth_data(Path('forecast_app/tests/truth_data/truths-ok.csv'))
    TimeZero.objects.create(project=public_project, timezero_date='2017-01-01')

<<<<<<< HEAD
    private_project = Project.objects.create(name=MINIMAL_PROJECT_NAMES[1], is_public=False)
=======
    private_project = Project.objects.create(name=project_names[1], is_public=False, config_dict=CDC_CONFIG_DICT)
>>>>>>> 28bb80db
    private_project.owner = po_user
    private_project.model_owners.add(mo_user)
    private_project.save()

<<<<<<< HEAD
    make_cdc_targets(public_project)
=======
    for project in [public_project, private_project]:
        fill_project(project, mo_user)

    click.echo("* Done")


def fill_project(project, mo_user):
    create_cdc_targets(project)
>>>>>>> 28bb80db
    # EW1-KoTsarima-2017-01-17-small.csv -> pymmwr.date_to_mmwr_week(datetime.date(2017, 1, 17))
    #   -> {'year': 2017, 'week': 3, 'day': 3}
    time_zero1 = TimeZero.objects.create(project=project,
                                         timezero_date=datetime.date(2017, 1, 17),
                                         data_version_date=None)
    TimeZero.objects.create(project=project,
                            timezero_date=datetime.date(2017, 1, 24),
                            data_version_date=None)

    # template_path = Path('forecast_app/tests/2016-2017_submission_template.csv')
    template_path = Path('forecast_app/tests/2016-2017_submission_template-small.csv')
    click.echo("* loading template into project={}, template_path={}".format(project, template_path))
    start_time = timeit.default_timer()
    project.load_template(template_path)
    click.echo("  loaded template: {}. {}".format(project.csv_filename, timeit.default_timer() - start_time))

    click.echo("creating ForecastModel")
    forecast_model1 = ForecastModel.objects.create(project=project,
                                                   name='Test ForecastModel1',
                                                   description="a ForecastModel for testing",
                                                   home_url='http://example.com',
                                                   owner=mo_user)
    # csv_file_path = Path('forecast_app/tests/EW1-KoTsarima-2017-01-17.csv')
    csv_file_path = Path('forecast_app/tests/EW1-KoTsarima-2017-01-17-small.csv')
    click.echo("* loading forecast into forecast_model={}, csv_file_path={}".format(forecast_model1, csv_file_path))
    start_time = timeit.default_timer()
    forecast1 = forecast_model1.load_forecast(csv_file_path, time_zero1)
    click.echo("  loaded forecast={}. {}".format(forecast1, timeit.default_timer() - start_time))

    ForecastModel.objects.create(project=project,
                                 name='Test ForecastModel2',
                                 description="a second ForecastModel for testing",
                                 home_url='http://example.com',
                                 owner=mo_user)


if __name__ == '__main__':
    make_minimal_projects_app()<|MERGE_RESOLUTION|>--- conflicted
+++ resolved
@@ -67,18 +67,11 @@
     # public_project.load_truth_data(Path('forecast_app/tests/truth_data/truths-ok.csv'))
     TimeZero.objects.create(project=public_project, timezero_date='2017-01-01')
 
-<<<<<<< HEAD
-    private_project = Project.objects.create(name=MINIMAL_PROJECT_NAMES[1], is_public=False)
-=======
-    private_project = Project.objects.create(name=project_names[1], is_public=False, config_dict=CDC_CONFIG_DICT)
->>>>>>> 28bb80db
+    private_project = Project.objects.create(name=MINIMAL_PROJECT_NAMES[1], is_public=False, config_dict=CDC_CONFIG_DICT)
     private_project.owner = po_user
     private_project.model_owners.add(mo_user)
     private_project.save()
 
-<<<<<<< HEAD
-    make_cdc_targets(public_project)
-=======
     for project in [public_project, private_project]:
         fill_project(project, mo_user)
 
@@ -86,8 +79,7 @@
 
 
 def fill_project(project, mo_user):
-    create_cdc_targets(project)
->>>>>>> 28bb80db
+    make_cdc_targets(project)
     # EW1-KoTsarima-2017-01-17-small.csv -> pymmwr.date_to_mmwr_week(datetime.date(2017, 1, 17))
     #   -> {'year': 2017, 'week': 3, 'day': 3}
     time_zero1 = TimeZero.objects.create(project=project,

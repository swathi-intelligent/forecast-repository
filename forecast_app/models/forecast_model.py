import click
from django.contrib.auth.models import User
from django.db import models, transaction
from django.urls import reverse

import forecast_app.models.forecast  # we want Forecast, but import only the module to avoid circular imports
from forecast_app.models.project import Project
from utils.utilities import basic_str, cdc_csv_components_from_data_dir


class ForecastModel(models.Model):
    """
    Represents a project's model entry by a competing team, including metadata, model-specific auxiliary data beyond
    core data, and a list of the actual forecasts.
    """
    owner = models.ForeignKey(User, blank=True, null=True, help_text="The model's owner.", on_delete=models.SET_NULL)

    project = models.ForeignKey(Project, related_name='models', on_delete=models.CASCADE)

    name = models.CharField(max_length=200)

    description = models.CharField(max_length=2000, help_text="A few paragraphs describing the model. Please see "
                                                              "documentation forwhat should be included here - "
                                                              "information on reproducing the model’s results, etc.")

    home_url = models.URLField(help_text="The model's home site.")

    aux_data_url = models.URLField(
        null=True, blank=True,
        help_text="Optional model-specific auxiliary data directory or Zip file containing data files (e.g., "
                  "CSV files) beyond Project.core_data that were used by this model.")


    def __repr__(self):
        return str((self.pk, self.name))


    def __str__(self):  # todo
        return basic_str(self)


    def get_absolute_url(self):
        return reverse('model-detail', args=[str(self.pk)])


    def get_class(self):
        """
        :return: view utility that simply returns a my class as a string. used by delete_modal_snippet.html
        """
        return self.__class__.__name__


    def html_id(self):
        """
        :return: view utility that returns a unique HTML id for this object. used by delete_modal_snippet.html
        """
        return self.__class__.__name__ + '_' + str(self.pk)


    @transaction.atomic
<<<<<<< HEAD
    def load_forecast(self, csv_file_path, time_zero, file_name=None, validation_template=None,
                      forecast_bin_map_fcn=None):
=======
    def load_forecast(self, csv_file_path_or_fp, time_zero, file_name=None, validation_template=None,
                      forecast_bin_map=None):
>>>>>>> 28bb80db
        """
        Loads the data from the passed Path into my corresponding ForecastData. First validates the data against my
        Project's template. NB: does not check if a Forecast already exists for time_zero and file_name. Is atomic so
        that an invalid forecast's data is not saved.

        :param csv_file_path_or_fp: Path to a CDC CSV forecast file, OR an already-open file-like object
        :param time_zero: the TimeZero this forecast applies to
        :param file_name: optional name to use for the file. if None (default), uses csv_file_path. helpful b/c uploaded
            files have random csv_file_path file names, so original ones must be extracted and passed separately
        :param validation_template: optional validation template (a Path) to override the Project one. useful in cases
            (like the CDC Flu Ensemble) where multiple templates could apply, depending on the year of the forecast
        :param forecast_bin_map_fcn: as in Project.validate_forecast_data()
        :return: returns a new Forecast for it.
            raises a RuntimeError if the data could not be loaded
        """
        if time_zero not in self.project.timezeros.all():
            raise RuntimeError("time_zero was not in project. time_zero={}, project.timezeros={}"
                               .format(time_zero, self.project.timezeros.all()))

        file_name = file_name or csv_file_path_or_fp.name
        new_forecast = forecast_app.models.forecast.Forecast.objects.create(forecast_model=self, time_zero=time_zero,
                                                                            csv_filename=file_name)
<<<<<<< HEAD
        new_forecast.load_csv_data(csv_file_path, True)  # skip_zero_bins
=======
        new_forecast.load_csv_data(csv_file_path_or_fp)
>>>>>>> 28bb80db
        self.project.validate_forecast_data(new_forecast, validation_template=validation_template,
                                            forecast_bin_map_fcn=forecast_bin_map_fcn)
        return new_forecast


    def load_forecasts_from_dir(self, data_dir, time_zero_to_template=None, is_load_file=None, forecast_bin_map_fcn=None):
        """
        Adds Forecast objects to me using the cdc csv files under data_dir. Assumes TimeZeros match those in my Project.
        Skips files that have already been loaded. Skips files that cause load_forecast() to raise a RuntimeError.

        :param data_dir: Path of the directory that contains cdc csv files
        :param time_zero_to_template: a function of one arg (the file's time_zero) that's called to get the
            validation_template (a Path) to validate each forecast in data_dir against
        :param is_load_file: a boolean function of one arg (cdc_csv_file) that returns True if that file should be
            loaded. cdc_csv_file is a Path
        :param forecast_bin_map_fcn: as in Project.validate_forecast_data()
        :return list of loaded Forecasts
        """
        forecasts = []
        for cdc_csv_file, timezero_date, _, _ in cdc_csv_components_from_data_dir(data_dir):
            if is_load_file and not is_load_file(cdc_csv_file):
                click.echo("s (!is_load_file)\t{}\t".format(cdc_csv_file.name))
                continue

            timezero_date = self.project.time_zero_for_timezero_date(timezero_date)
            if not timezero_date:
                click.echo("x (no TimeZero found)\t{}\t".format(cdc_csv_file.name))
                continue

            found_forecast_for_time_zero = self.forecast_for_time_zero(timezero_date)
            if found_forecast_for_time_zero:
                click.echo("s (found forecast)\t{}\t".format(cdc_csv_file.name))
                continue

            try:
                if time_zero_to_template:
                    validation_template = time_zero_to_template(timezero_date)
                    # todo xx call equivalent of validate_template_data() !
                else:
                    validation_template = None
                forecast = self.load_forecast(cdc_csv_file, timezero_date,
                                              validation_template=validation_template,
                                              forecast_bin_map_fcn=forecast_bin_map_fcn)
                forecasts.append(forecast)
                click.echo("o\t{}\t".format(cdc_csv_file.name))
            except RuntimeError as rte:
                click.echo("f\t{}\t{}".format(cdc_csv_file.name, rte))
        if not forecasts:
            click.echo("Warning: no valid forecast files found in directory: {}".format(data_dir))
        return forecasts


    def forecast_for_time_zero(self, time_zero):
        """
        :return: the first Forecast in me corresponding to time_zero. returns None o/w. NB: tests for object equality
        """
        return self.forecasts.filter(time_zero=time_zero).first()<|MERGE_RESOLUTION|>--- conflicted
+++ resolved
@@ -58,13 +58,8 @@
 
 
     @transaction.atomic
-<<<<<<< HEAD
-    def load_forecast(self, csv_file_path, time_zero, file_name=None, validation_template=None,
+    def load_forecast(self, csv_file_path_or_fp, time_zero, file_name=None, validation_template=None,
                       forecast_bin_map_fcn=None):
-=======
-    def load_forecast(self, csv_file_path_or_fp, time_zero, file_name=None, validation_template=None,
-                      forecast_bin_map=None):
->>>>>>> 28bb80db
         """
         Loads the data from the passed Path into my corresponding ForecastData. First validates the data against my
         Project's template. NB: does not check if a Forecast already exists for time_zero and file_name. Is atomic so
@@ -72,8 +67,8 @@
 
         :param csv_file_path_or_fp: Path to a CDC CSV forecast file, OR an already-open file-like object
         :param time_zero: the TimeZero this forecast applies to
-        :param file_name: optional name to use for the file. if None (default), uses csv_file_path. helpful b/c uploaded
-            files have random csv_file_path file names, so original ones must be extracted and passed separately
+        :param file_name: optional name to use for the file. if None (default), uses csv_file_path_or_fp. helpful b/c uploaded
+            files have random csv_file_path_or_fp file names, so original ones must be extracted and passed separately
         :param validation_template: optional validation template (a Path) to override the Project one. useful in cases
             (like the CDC Flu Ensemble) where multiple templates could apply, depending on the year of the forecast
         :param forecast_bin_map_fcn: as in Project.validate_forecast_data()
@@ -87,11 +82,7 @@
         file_name = file_name or csv_file_path_or_fp.name
         new_forecast = forecast_app.models.forecast.Forecast.objects.create(forecast_model=self, time_zero=time_zero,
                                                                             csv_filename=file_name)
-<<<<<<< HEAD
-        new_forecast.load_csv_data(csv_file_path, True)  # skip_zero_bins
-=======
-        new_forecast.load_csv_data(csv_file_path_or_fp)
->>>>>>> 28bb80db
+        new_forecast.load_csv_data(csv_file_path_or_fp, True)  # skip_zero_bins
         self.project.validate_forecast_data(new_forecast, validation_template=validation_template,
                                             forecast_bin_map_fcn=forecast_bin_map_fcn)
         return new_forecast
